# Cornac

**Cornac** is a comparative framework for multimodal recommender systems. It focuses on making it **convenient** to work with models leveraging **auxiliary data** (e.g., item descriptive text and image, social network, etc). **Cornac** enables **fast** experiments and **straightforward** implementations of new models. It is **highly compatible** with existing machine learning libraries (e.g., TensorFlow, PyTorch).

### Quick Links

[Website](https://cornac.preferred.ai/) |
[Documentation](https://cornac.readthedocs.io/en/latest/index.html) |
[Tutorials](tutorials#tutorials) |
[Examples](https://github.com/PreferredAI/cornac/tree/master/examples#cornac-examples-directory) |
[Models](#models) |
[Datasets](./cornac/datasets/README.md#datasets) |
[Paper](http://www.jmlr.org/papers/volume21/19-805/19-805.pdf) |
[Preferred.AI](https://preferred.ai/)

[![TravisCI](https://img.shields.io/travis/PreferredAI/cornac/master.svg?logo=travis)](https://www.travis-ci.org/PreferredAI/cornac)
[![CircleCI](https://img.shields.io/circleci/project/github/PreferredAI/cornac/master.svg?logo=circleci)](https://circleci.com/gh/PreferredAI/cornac)
[![AppVeyor](https://ci.appveyor.com/api/projects/status/0yq4td1xg4kkhdwu?svg=true)](https://ci.appveyor.com/project/tqtg/cornac)
[![Codecov](https://img.shields.io/codecov/c/github/PreferredAI/cornac/master.svg?logo=codecov)](https://codecov.io/gh/PreferredAI/cornac)
[![Docs](https://img.shields.io/readthedocs/cornac/latest.svg)](https://cornac.readthedocs.io/en/latest)
<br />
[![Release](https://img.shields.io/github/release-pre/PreferredAI/cornac.svg)](https://github.com/PreferredAI/cornac/releases)
[![PyPI](https://img.shields.io/pypi/v/cornac.svg)](https://pypi.org/project/cornac/)
[![Conda](https://img.shields.io/conda/vn/conda-forge/cornac.svg)](https://anaconda.org/conda-forge/cornac)
[![Conda Recipe](https://img.shields.io/badge/recipe-cornac-green.svg)](https://github.com/conda-forge/cornac-feedstock)
<br />
[![Python](https://img.shields.io/pypi/pyversions/cornac.svg)](https://cornac.preferred.ai/)
[![License](https://img.shields.io/badge/License-Apache%202.0-yellow.svg)](https://opensource.org/licenses/Apache-2.0)


## Installation

Currently, we are supporting Python 3. There are several ways to install Cornac:

- **From PyPI (you may need a C++ compiler):**
  ```bash
  pip3 install cornac
  ```

- **From Anaconda:**
  ```bash
  conda install cornac -c conda-forge
  ```

- **From the GitHub source (for latest updates):**
  ```bash
  pip3 install Cython
  git clone https://github.com/PreferredAI/cornac.git
  cd cornac
  python3 setup.py install
  ```

**Note:** 

Additional dependencies required by models are listed [here](README.md#Models).

Some algorithm implementations use `OpenMP` to support multi-threading. For Mac OS users, in order to run those algorithms efficiently, you might need to install `gcc` from Homebrew to have an OpenMP compiler:
```bash
brew install gcc | brew link gcc
```

## Getting started: your first Cornac experiment

![](flow.jpg)
<p align="center"><i>Flow of an Experiment in Cornac</i></p>

```python
import cornac
from cornac.eval_methods import RatioSplit
from cornac.models import MF, PMF, BPR
from cornac.metrics import MAE, RMSE, Precision, Recall, NDCG, AUC, MAP

# load the built-in MovieLens 100K and split the data based on ratio
ml_100k = cornac.datasets.movielens.load_feedback()
rs = RatioSplit(data=ml_100k, test_size=0.2, rating_threshold=4.0, seed=123)

# initialize models, here we are comparing: Biased MF, PMF, and BPR
models = [
    MF(k=10, max_iter=25, learning_rate=0.01, lambda_reg=0.02, use_bias=True, seed=123),
    PMF(k=10, max_iter=100, learning_rate=0.001, lambda_reg=0.001, seed=123),
    BPR(k=10, max_iter=200, learning_rate=0.001, lambda_reg=0.01, seed=123),
]

# define metrics to evaluate the models
metrics = [MAE(), RMSE(), Precision(k=10), Recall(k=10), NDCG(k=10), AUC(), MAP()]

# put it together in an experiment, voilà!
cornac.Experiment(eval_method=rs, models=models, metrics=metrics, user_based=True).run()
```

**Output:**

|                          |    MAE |   RMSE |    AUC |     MAP | NDCG@10 | Precision@10 | Recall@10 |  Train (s) | Test (s) |
| ------------------------ | -----: | -----: | -----: | ------: | ------: | -----------: | --------: | ---------: | -------: |
| [MF](cornac/models/mf)   | 0.7430 | 0.8998 | 0.7445 |  0.0407 |  0.0479 |       0.0437 |    0.0352 |       0.13 |     1.57 |
| [PMF](cornac/models/pmf) | 0.7534 | 0.9138 | 0.7744 |  0.0491 |  0.0617 |       0.0533 |    0.0479 |       2.18 |     1.64 |
| [BPR](cornac/models/bpr) |    N/A |    N/A | 0.8695 |  0.0753 |  0.0975 |       0.0727 |    0.0891 |       3.74 |     1.49 |

<<<<<<< HEAD
For more details, please take a look at our [examples](examples) as well as [tutorials](tutorials). For learning purposes, this list of [tutorials on recommender systems](https://github.com/PreferredAI/tutorials/tree/master/recommender-systems) will be more organized and comprehensive. 

=======

For more details, please take a look at our [examples](examples) as well as [tutorials](tutorials). For learning purposes, this list of [tutorials on recommender systems](https://github.com/PreferredAI/tutorials/tree/master/recommender-systems) will be more organized and comprehensive. 


>>>>>>> b585fc66
## Models

The recommender models supported by Cornac are listed below. Why don't you join us to lengthen the list?

| Year | Model and paper | Additional dependencies | Examples |
| :---: | --- | :---: | :---: |
| 2021 | [Bilateral Variational Autoencoder for Collaborative Filtering (BiVAECF)](cornac/models/bivaecf), [paper](https://dl.acm.org/doi/pdf/10.1145/3437963.3441759) | [requirements.txt](cornac/models/bivaecf/requirements.txt) | [PreferredAI/bi-vae](https://github.com/PreferredAI/bi-vae)
|      | [Explainable Recommendation with Comparative Constraints on Product Aspects (ComparER)](cornac/models/comparer), [paper](https://dl.acm.org/doi/pdf/10.1145/3437963.3441754) | N/A | [PreferredAI/ComparER](https://github.com/PreferredAI/ComparER)
| 2018 | [Collaborative Context Poisson Factorization (C2PF)](cornac/models/c2pf), [paper](https://www.ijcai.org/proceedings/2018/0370.pdf) | N/A | [c2pf_exp.py](examples/c2pf_example.py)
|      | [Multi-Task Explainable Recommendation (MTER)](cornac/models/mter), [paper](https://arxiv.org/pdf/1806.03568.pdf) | N/A | [mter_exp.py](examples/mter_example.py)
|      | [Neural Attention Rating Regression with Review-level Explanations (NARRE)](cornac/models/narre), [paper](http://www.thuir.cn/group/~YQLiu/publications/WWW2018_CC.pdf) | [requirements.txt](cornac/models/narre/requirements.txt) | [narre_example.py](examples/narre_example.py)
|      | [Probabilistic Collaborative Representation Learning (PCRL)](cornac/models/pcrl), [paper](http://www.hadylauw.com/publications/uai18.pdf) | [requirements.txt](cornac/models/pcrl/requirements.txt) | [pcrl_exp.py](examples/pcrl_example.py)
|      | [Variational Autoencoder for Collaborative Filtering (VAECF)](cornac/models/vaecf), [paper](https://arxiv.org/pdf/1802.05814.pdf) | [requirements.txt](cornac/models/vaecf/requirements.txt) | [vaecf_citeulike.py](examples/vaecf_citeulike.py)
| 2017 | [Collaborative Variational Autoencoder (CVAE)](cornac/models/cvae), [paper](http://eelxpeng.github.io/assets/paper/Collaborative_Variational_Autoencoder.pdf) | [requirements.txt](cornac/models/cvae/requirements.txt) | [cvae_exp.py](examples/cvae_example.py)
|      | [Conditional Variational Autoencoder for Collaborative Filtering (CVAECF)](cornac/models/cvaecf), [paper](https://seslab.kaist.ac.kr/xe2/?module=file&act=procFileDownload&file_srl=18019&sid=4be19b9d0134a4aeacb9ef1ecd81c784&module_srl=1379) | [requirements.txt](cornac/models/cvaecf/requirements.txt) | [cvaecf_filmtrust.py](examples/cvaecf_filmtrust.py)
|      | [Generalized Matrix Factorization (GMF)](cornac/models/ncf), [paper](https://arxiv.org/pdf/1708.05031.pdf) | [requirements.txt](cornac/models/ncf/requirements.txt) | [ncf_exp.py](examples/ncf_example.py)
|      | [Indexable Bayesian Personalized Ranking (IBPR)](cornac/models/ibpr), [paper](http://www.hadylauw.com/publications/cikm17a.pdf) | [requirements.txt](cornac/models/ibpr/requirements.txt) | [ibpr_exp.py](examples/ibpr_example.py)
|      | [Matrix Co-Factorization (MCF)](cornac/models/mcf), [paper](http://papers.www2017.com.au.s3-website-ap-southeast-2.amazonaws.com/proceedings/p1113.pdf) | N/A | [mcf_office.py](examples/mcf_office.py)
|      | [Multi-Layer Perceptron (MLP)](cornac/models/ncf), [paper](https://arxiv.org/pdf/1708.05031.pdf) | [requirements.txt](cornac/models/ncf/requirements.txt) | [ncf_exp.py](examples/ncf_example.py)
|      | [Neural Matrix Factorization (NeuMF) / Neural Collaborative Filtering (NCF)](cornac/models/ncf), [paper](https://arxiv.org/pdf/1708.05031.pdf) | [requirements.txt](cornac/models/ncf/requirements.txt) | [ncf_exp.py](examples/ncf_example.py)
|      | [Online Indexable Bayesian Personalized Ranking (Online IBPR)](cornac/models/online_ibpr), [paper](http://www.hadylauw.com/publications/cikm17a.pdf) | [requirements.txt](cornac/models/online_ibpr/requirements.txt) |
|      | [Visual Matrix Factorization (VMF)](cornac/models/vmf), [paper](http://papers.www2017.com.au.s3-website-ap-southeast-2.amazonaws.com/proceedings/p1113.pdf) | [requirements.txt](cornac/models/vmf/requirements.txt) | [vmf_clothing.py](examples/vmf_clothing.py)
| 2016 | [Collaborative Deep Ranking (CDR)](cornac/models/cdr), [paper](http://inpluslab.com/chenliang/homepagefiles/paper/hao-pakdd2016.pdf) | [requirements.txt](cornac/models/cdr/requirements.txt) | [cdr_exp.py](examples/cdr_example.py)
|      | [Collaborative Ordinal Embedding (COE)](cornac/models/coe), [paper](http://www.hadylauw.com/publications/sdm16.pdf) | [requirements.txt](cornac/models/coe/requirements.txt) |
|      | [Convolutional Matrix Factorization (ConvMF)](cornac/models/conv_mf), [paper](http://uclab.khu.ac.kr/resources/publication/C_351.pdf) | [requirements.txt](cornac/models/conv_mf/requirements.txt) | [convmf_exp.py](examples/conv_mf_example.py)
|      | [Spherical K-means (SKM)](cornac/models/skm), [paper](https://www.sciencedirect.com/science/article/pii/S092523121501509X) | N/A | [skm_movielens.py](examples/skm_movielens.py)
|      | [Visual Bayesian Personalized Ranking (VBPR)](cornac/models/vbpr), [paper](https://arxiv.org/pdf/1510.01784.pdf) | [requirements.txt](cornac/models/vbpr/requirements.txt) | [vbpr_tradesy.py](examples/vbpr_tradesy.py)
| 2015 | [Collaborative Deep Learning (CDL)](cornac/models/cdl), [paper](https://arxiv.org/pdf/1409.2944.pdf) | [requirements.txt](cornac/models/cdl/requirements.txt) | [cdl_exp.py](examples/cdl_example.py)
|      | [Hierarchical Poisson Factorization (HPF)](cornac/models/hpf), [paper](http://jakehofman.com/inprint/poisson_recs.pdf) | N/A | [hpf_movielens.py](examples/hpf_movielens.py)
| 2014 | [Explicit Factor Model (EFM)](cornac/models/efm), [paper](http://yongfeng.me/attach/efm-zhang.pdf) | N/A | [efm_exp.py](examples/efm_example.py)
|      | [Social Bayesian Personalized Ranking (SBPR)](cornac/models/sbpr), [paper](https://cseweb.ucsd.edu/~jmcauley/pdfs/cikm14.pdf) | N/A | [sbpr_epinions.py](examples/sbpr_epinions.py)
| 2013 | [Hidden Factors and Hidden Topics (HFT)](cornac/models/hft), [paper](https://cs.stanford.edu/people/jure/pubs/reviews-recsys13.pdf) | N/A | [hft_exp.py](examples/hft_example.py)
| 2012 | [Weighted Bayesian Personalized Ranking (WBPR)](cornac/models/bpr), [paper](http://proceedings.mlr.press/v18/gantner12a/gantner12a.pdf) | N/A | [bpr_netflix.py](examples/bpr_netflix.py)
<<<<<<< HEAD
| 2011 | [Collaborative Topic Modeling (CTR)](cornac/models/ctr), [paper](http://www.cs.columbia.edu/~blei/papers/WangBlei2011.pdf) | N/A | [ctr_citeulike.py](examples/ctr_example_citeulike.py)
=======
| 2011 | [Collaborative Topic Regression (CTR)](cornac/models/ctr), [paper](http://www.cs.columbia.edu/~blei/papers/WangBlei2011.pdf) | N/A | [ctr_citeulike.py](examples/ctr_example_citeulike.py)
>>>>>>> b585fc66
| Earlier | [Baseline Only](cornac/models/baseline_only), [paper](http://courses.ischool.berkeley.edu/i290-dm/s11/SECURE/a1-koren.pdf) | N/A | [svd_exp.py](examples/svd_example.py)
|      | [Bayesian Personalized Ranking (BPR)](cornac/models/bpr), [paper](https://arxiv.org/ftp/arxiv/papers/1205/1205.2618.pdf) | N/A | [bpr_netflix.py](examples/bpr_netflix.py)
|      | [Factorization Machines (FM)](cornac/models/fm), [paper](https://www.csie.ntu.edu.tw/~b97053/paper/Factorization%20Machines%20with%20libFM.pdf) | Linux only | [fm_example.py](examples/fm_example.py)
|      | [Global Average (GlobalAvg)](cornac/models/global_avg), [paper](https://datajobs.com/data-science-repo/Recommender-Systems-[Netflix].pdf) | N/A | [biased_mf.py](examples/biased_mf.py)
|      | [Item K-Nearest-Neighbors (ItemKNN)](cornac/models/knn), [paper](https://dl.acm.org/doi/pdf/10.1145/371920.372071) | N/A | [knn_movielens.py](examples/knn_movielens.py)
|      | [Matrix Factorization (MF)](cornac/models/mf), [paper](https://datajobs.com/data-science-repo/Recommender-Systems-[Netflix].pdf) | N/A | [biased_mf.py](examples/biased_mf.py), [given_data.py](examples/given_data.py)
|      | [Maximum Margin Matrix Factorization (MMMF)](cornac/models/mmmf), [paper](https://link.springer.com/content/pdf/10.1007/s10994-008-5073-7.pdf) | N/A | [mmmf_exp.py](examples/mmmf_exp.py)
|      | [Most Popular (MostPop)](cornac/models/most_pop), [paper](https://arxiv.org/ftp/arxiv/papers/1205/1205.2618.pdf) | N/A | [bpr_netflix.py](examples/bpr_netflix.py)
|      | [Non-negative Matrix Factorization (NMF)](cornac/models/nmf), [paper](http://papers.nips.cc/paper/1861-algorithms-for-non-negative-matrix-factorization.pdf) | N/A | [nmf_exp.py](examples/nmf_example.py)
|      | [Probabilistic Matrix Factorization (PMF)](cornac/models/pmf), [paper](https://papers.nips.cc/paper/3208-probabilistic-matrix-factorization.pdf) | N/A | [pmf_ratio.py](examples/pmf_ratio.py)
|      | [Singular Value Decomposition (SVD)](cornac/models/svd), [paper](https://people.engr.tamu.edu/huangrh/Spring16/papers_course/matrix_factorization.pdf) | N/A | [svd_exp.py](examples/svd_example.py)
|      | [Social Recommendation using PMF (SoRec)](cornac/models/sorec), [paper](http://citeseerx.ist.psu.edu/viewdoc/download?doi=10.1.1.304.2464&rep=rep1&type=pdf) | N/A | [sorec_filmtrust.py](examples/sorec_filmtrust.py)
|      | [User K-Nearest-Neighbors (UserKNN)](cornac/models/knn), [paper](https://arxiv.org/pdf/1301.7363.pdf) | N/A | [knn_movielens.py](examples/knn_movielens.py)
|      | [Weighted Matrix Factorization (WMF)](cornac/models/wmf), [paper](http://yifanhu.net/PUB/cf.pdf) | [requirements.txt](cornac/models/wmf/requirements.txt) | [wmf_exp.py](examples/wmf_example.py)

## Support

Your contributions at any level of the library are welcome. If you intend to contribute, please:
  - Fork the Cornac repository to your own account.
  - Make changes and create pull requests.

You can also post bug reports and feature requests in [GitHub issues](https://github.com/PreferredAI/cornac/issues).

## Citation

If you use Cornac in a scientific publication, we would appreciate citations to the following papers:

- [Cornac: A Comparative Framework for Multimodal Recommender Systems](http://jmlr.org/papers/v21/19-805.html), Salah *et al.*, JMLR 21, pp. 1-5, 2020.

  ```
  @article{salah2020cornac,
    title={Cornac: A Comparative Framework for Multimodal Recommender Systems},
    author={Salah, Aghiles and Truong, Quoc-Tuan and Lauw, Hady W},
    journal={Journal of Machine Learning Research},
    volume={21},
    number={95},
    pages={1--5},
    year={2020}
  }
  ```

- [Exploring Cross-Modality Utilization in Recommender Systems](https://ieeexplore.ieee.org/abstract/document/9354572), Truong *et al.*, IEEE Internet Computing, 2021.

  ```
  @article{truong2021exploring,
    title={Exploring Cross-Modality Utilization in Recommender Systems},
    author={Truong, Quoc-Tuan and Salah, Aghiles and Tran, Thanh-Binh and Guo, Jingyao and Lauw, Hady W},
    journal={IEEE Internet Computing},
    year={2021},
    publisher={IEEE}
  }
  ```

## License

[Apache License 2.0](LICENSE)<|MERGE_RESOLUTION|>--- conflicted
+++ resolved
@@ -96,15 +96,10 @@
 | [PMF](cornac/models/pmf) | 0.7534 | 0.9138 | 0.7744 |  0.0491 |  0.0617 |       0.0533 |    0.0479 |       2.18 |     1.64 |
 | [BPR](cornac/models/bpr) |    N/A |    N/A | 0.8695 |  0.0753 |  0.0975 |       0.0727 |    0.0891 |       3.74 |     1.49 |
 
-<<<<<<< HEAD
-For more details, please take a look at our [examples](examples) as well as [tutorials](tutorials). For learning purposes, this list of [tutorials on recommender systems](https://github.com/PreferredAI/tutorials/tree/master/recommender-systems) will be more organized and comprehensive. 
-
-=======
 
 For more details, please take a look at our [examples](examples) as well as [tutorials](tutorials). For learning purposes, this list of [tutorials on recommender systems](https://github.com/PreferredAI/tutorials/tree/master/recommender-systems) will be more organized and comprehensive. 
 
 
->>>>>>> b585fc66
 ## Models
 
 The recommender models supported by Cornac are listed below. Why don't you join us to lengthen the list?
@@ -138,11 +133,7 @@
 |      | [Social Bayesian Personalized Ranking (SBPR)](cornac/models/sbpr), [paper](https://cseweb.ucsd.edu/~jmcauley/pdfs/cikm14.pdf) | N/A | [sbpr_epinions.py](examples/sbpr_epinions.py)
 | 2013 | [Hidden Factors and Hidden Topics (HFT)](cornac/models/hft), [paper](https://cs.stanford.edu/people/jure/pubs/reviews-recsys13.pdf) | N/A | [hft_exp.py](examples/hft_example.py)
 | 2012 | [Weighted Bayesian Personalized Ranking (WBPR)](cornac/models/bpr), [paper](http://proceedings.mlr.press/v18/gantner12a/gantner12a.pdf) | N/A | [bpr_netflix.py](examples/bpr_netflix.py)
-<<<<<<< HEAD
-| 2011 | [Collaborative Topic Modeling (CTR)](cornac/models/ctr), [paper](http://www.cs.columbia.edu/~blei/papers/WangBlei2011.pdf) | N/A | [ctr_citeulike.py](examples/ctr_example_citeulike.py)
-=======
 | 2011 | [Collaborative Topic Regression (CTR)](cornac/models/ctr), [paper](http://www.cs.columbia.edu/~blei/papers/WangBlei2011.pdf) | N/A | [ctr_citeulike.py](examples/ctr_example_citeulike.py)
->>>>>>> b585fc66
 | Earlier | [Baseline Only](cornac/models/baseline_only), [paper](http://courses.ischool.berkeley.edu/i290-dm/s11/SECURE/a1-koren.pdf) | N/A | [svd_exp.py](examples/svd_example.py)
 |      | [Bayesian Personalized Ranking (BPR)](cornac/models/bpr), [paper](https://arxiv.org/ftp/arxiv/papers/1205/1205.2618.pdf) | N/A | [bpr_netflix.py](examples/bpr_netflix.py)
 |      | [Factorization Machines (FM)](cornac/models/fm), [paper](https://www.csie.ntu.edu.tw/~b97053/paper/Factorization%20Machines%20with%20libFM.pdf) | Linux only | [fm_example.py](examples/fm_example.py)
