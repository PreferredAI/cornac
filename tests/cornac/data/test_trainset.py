# -*- coding: utf-8 -*-

"""
@author: Quoc-Tuan Truong <tuantq.vnu@gmail.com>
"""

import unittest

from cornac.data import reader
from cornac.data import TrainSet
from cornac.data import MatrixTrainSet

from collections import OrderedDict
import numpy as np
import numpy.testing as npt
<<<<<<< HEAD


class TestTrainSet(unittest.TestCase):
=======
>>>>>>> b4fb862d

    def test_init(self):
        uid_map = OrderedDict([('a', 0), ('b', 1)])
        iid_map = OrderedDict([('x', 0), ('y', 1), ('z', 2)])

<<<<<<< HEAD
        train_set = TrainSet(uid_map, iid_map)

        self.assertEqual(train_set.num_users, 2)
        self.assertEqual(train_set.num_items, 3)

        self.assertTrue(train_set.is_unk_user(2))
        self.assertFalse(train_set.is_unk_user(1))

        self.assertTrue(train_set.is_unk_item(4))
        self.assertFalse(train_set.is_unk_item(2))

        self.assertEqual(train_set.get_uid('b'), 1)
        self.assertEqual(train_set.get_iid('y'), 1)

        self.assertListEqual(train_set.uid_list, list(uid_map.values()))
        self.assertListEqual(train_set.raw_uid_list, list(uid_map.keys()))

        self.assertListEqual(train_set.iid_list, list(iid_map.values()))
        self.assertListEqual(train_set.raw_iid_list, list(iid_map.keys()))

    def test_idx_iter(self):
        ids = [batch_ids for batch_ids in TrainSet.idx_iter(idx_range=10, batch_size=1, shuffle=False)]
        npt.assert_array_equal(ids, np.arange(10).reshape(10, 1))

        ids = [batch_ids for batch_ids in TrainSet.idx_iter(idx_range=10, batch_size=1, shuffle=True)]
        npt.assert_raises(AssertionError, npt.assert_array_equal, ids, np.arange(10).reshape(10, 1))


class TestMatrixTrainSet(unittest.TestCase):
=======
class TestTrainSet(unittest.TestCase):

    def test_init(self):
        uid_map = OrderedDict([('a', 0), ('b', 1)])
        iid_map = OrderedDict([('x', 0), ('y', 1), ('z', 2)])

        train_set = TrainSet(uid_map, iid_map)

        self.assertEqual(train_set.num_users, 2)
        self.assertEqual(train_set.num_items, 3)

        self.assertTrue(train_set.is_unk_user(2))
        self.assertFalse(train_set.is_unk_user(1))

        self.assertTrue(train_set.is_unk_item(4))
        self.assertFalse(train_set.is_unk_item(2))

        self.assertEqual(train_set.get_uid('b'), 1)
        self.assertEqual(train_set.get_iid('y'), 1)

        self.assertListEqual(train_set.uid_list, list(uid_map.values()))
        self.assertListEqual(train_set.raw_uid_list, list(uid_map.keys()))

        self.assertListEqual(train_set.iid_list, list(iid_map.values()))
        self.assertListEqual(train_set.raw_iid_list, list(iid_map.keys()))

    def test_idx_iter(self):
        ids = [batch_ids for batch_ids in TrainSet.idx_iter(idx_range=10, batch_size=1, shuffle=False)]
        npt.assert_array_equal(ids, np.arange(10).reshape(10, 1))

        ids = [batch_ids for batch_ids in TrainSet.idx_iter(idx_range=10, batch_size=1, shuffle=True)]
        npt.assert_raises(AssertionError, npt.assert_array_equal, ids, np.arange(10).reshape(10, 1))
>>>>>>> b4fb862d

    def test_init(self):
        triplet_data = reader.read_uir('./tests/data.txt')
        train_set = MatrixTrainSet.from_uir(triplet_data,
                                            global_uid_map=OrderedDict(),
                                            global_iid_map=OrderedDict(),
                                            global_ui_set=set(),
                                            verbose=True)

<<<<<<< HEAD
        self.assertSequenceEqual(train_set.matrix.shape, (10, 10))
        self.assertEqual(train_set.min_rating, 3)
        self.assertEqual(train_set.max_rating, 5)

        self.assertEqual(int(train_set.global_mean), int((3 * 2 + 4 * 7 + 5) / 10))

        npt.assert_array_equal(train_set.item_ppl_rank, np.asarray([7, 9, 6, 5, 3, 2, 1, 0, 8, 4]))

        self.assertEqual(train_set.num_users, 10)
        self.assertEqual(train_set.num_items, 10)

        self.assertFalse(train_set.is_unk_user(7))
        self.assertTrue(train_set.is_unk_user(13))

        self.assertFalse(train_set.is_unk_item(3))
        self.assertTrue(train_set.is_unk_item(16))

        self.assertEqual(train_set.get_uid('768'), 1)
        self.assertEqual(train_set.get_iid('195'), 7)

        self.assertSequenceEqual(train_set.uid_list, range(10))
        self.assertListEqual(train_set.raw_uid_list,
                             ['76', '768', '642', '930', '329', '633', '716', '871', '543', '754'])

        self.assertSequenceEqual(train_set.iid_list, range(10))
        self.assertListEqual(train_set.raw_iid_list,
                             ['93', '257', '795', '709', '705', '226', '478', '195', '737', '282'])

        train_set = MatrixTrainSet.from_uir(triplet_data,
                                            global_uid_map=OrderedDict(),
                                            global_iid_map=OrderedDict(),
                                            global_ui_set=set([('76', '93')]),
                                            verbose=True)

        self.assertEqual(train_set.num_users, 9)
        self.assertEqual(train_set.num_items, 9)

    def test_uir_iter(self):
        triplet_data = reader.read_uir('./tests/data.txt')
        train_set = MatrixTrainSet.from_uir(triplet_data, global_uid_map={}, global_iid_map={},
                                            global_ui_set=set(), verbose=True)

        users = [batch_users for batch_users, _, _ in train_set.uir_iter()]
        self.assertSequenceEqual(users, range(10))

        items = [batch_items for _, batch_items, _ in train_set.uir_iter()]
        self.assertSequenceEqual(items, range(10))

        ratings = [batch_ratings for _, _, batch_ratings in train_set.uir_iter()]
        self.assertListEqual(ratings, [4, 4, 4, 4, 3, 4, 4, 5, 3, 4])

    def test_uij_iter(self):
        triplet_data = reader.read_uir('./tests/data.txt')
        train_set = MatrixTrainSet.from_uir(triplet_data, global_uid_map={}, global_iid_map={},
                                            global_ui_set=set(), verbose=True)

        users = [batch_users for batch_users, _, _ in train_set.uij_iter()]
        self.assertSequenceEqual(users, range(10))

        pos_items = [batch_pos_items for _, batch_pos_items, _ in train_set.uij_iter()]
        self.assertSequenceEqual(pos_items, range(10))

        neg_items = [batch_neg_items for _, _, batch_neg_items in train_set.uij_iter()]
        self.assertRaises(AssertionError, self.assertSequenceEqual, neg_items, range(10))

    def test_uir_tuple(self):
        triplet_data = reader.read_uir('./tests/data.txt')
        train_set = MatrixTrainSet.from_uir(triplet_data,
                                            global_uid_map=None,
                                            global_iid_map=None,
                                            global_ui_set=None,
                                            verbose=True)

        self.assertEqual(len(train_set.uir_tuple), 3)
        self.assertEqual(len(train_set.uir_tuple[0]), 10)

        train_set.uir_tuple = None
        self.assertEqual(len(train_set.uir_tuple[1]), 10)
        self.assertEqual(len(train_set.uir_tuple[2]), 10)
=======
class TestMatrixTrainSet(unittest.TestCase):

    def test_init(self):
        triplet_data = reader.read_uir('./tests/data.txt')
        train_set = MatrixTrainSet.from_uir(triplet_data,
                                            global_uid_map=OrderedDict(),
                                            global_iid_map=OrderedDict(),
                                            global_ui_set=set(),
                                            verbose=True)

        self.assertSequenceEqual(train_set.matrix.shape, (10, 10))
        self.assertEqual(train_set.min_rating, 3)
        self.assertEqual(train_set.max_rating, 5)

        self.assertEqual(int(train_set.global_mean), int((3 * 2 + 4 * 7 + 5) / 10))

        npt.assert_array_equal(train_set.item_ppl_rank, np.asarray([7, 9, 6, 5, 3, 2, 1, 0, 8, 4]))

        self.assertEqual(train_set.num_users, 10)
        self.assertEqual(train_set.num_items, 10)

        self.assertFalse(train_set.is_unk_user(7))
        self.assertTrue(train_set.is_unk_user(13))

        self.assertFalse(train_set.is_unk_item(3))
        self.assertTrue(train_set.is_unk_item(16))

        self.assertEqual(train_set.get_uid('768'), 1)
        self.assertEqual(train_set.get_iid('195'), 7)

        self.assertSequenceEqual(train_set.uid_list, range(10))
        self.assertListEqual(train_set.raw_uid_list,
                             ['76', '768', '642', '930', '329', '633', '716', '871', '543', '754'])

        self.assertSequenceEqual(train_set.iid_list, range(10))
        self.assertListEqual(train_set.raw_iid_list,
                             ['93', '257', '795', '709', '705', '226', '478', '195', '737', '282'])

        train_set = MatrixTrainSet.from_uir(triplet_data,
                                            global_uid_map=OrderedDict(),
                                            global_iid_map=OrderedDict(),
                                            global_ui_set=set([('76', '93')]),
                                            verbose=True)

        self.assertEqual(train_set.num_users, 9)
        self.assertEqual(train_set.num_items, 9)

    def test_uir_iter(self):
        triplet_data = reader.read_uir('./tests/data.txt')
        train_set = MatrixTrainSet.from_uir(triplet_data, global_uid_map={}, global_iid_map={},
                                            global_ui_set=set(), verbose=True)

        users = [batch_users for batch_users, _, _ in train_set.uir_iter()]
        self.assertSequenceEqual(users, range(10))

        items = [batch_items for _, batch_items, _ in train_set.uir_iter()]
        self.assertSequenceEqual(items, range(10))

        ratings = [batch_ratings for _, _, batch_ratings in train_set.uir_iter()]
        self.assertListEqual(ratings, [4, 4, 4, 4, 3, 4, 4, 5, 3, 4])

    def test_uij_iter(self):
        triplet_data = reader.read_uir('./tests/data.txt')
        train_set = MatrixTrainSet.from_uir(triplet_data, global_uid_map={}, global_iid_map={},
                                            global_ui_set=set(), verbose=True)

        users = [batch_users for batch_users, _, _ in train_set.uij_iter()]
        self.assertSequenceEqual(users, range(10))

        pos_items = [batch_pos_items for _, batch_pos_items, _ in train_set.uij_iter()]
        self.assertSequenceEqual(pos_items, range(10))

        neg_items = [batch_neg_items for _, _, batch_neg_items in train_set.uij_iter()]
        self.assertRaises(AssertionError, self.assertSequenceEqual, neg_items, range(10))

    def test_uir_tuple(self):
        triplet_data = reader.read_uir('./tests/data.txt')
        train_set = MatrixTrainSet.from_uir(triplet_data,
                                            global_uid_map=None,
                                            global_iid_map=None,
                                            global_ui_set=None,
                                            verbose=True)
>>>>>>> b4fb862d

        try:
            train_set.uir_tuple = ([], [])
        except ValueError:
            assert True

        self.assertEqual(train_set.num_batches(batch_size=5), 2)


if __name__ == '__main__':
    unittest.main()<|MERGE_RESOLUTION|>--- conflicted
+++ resolved
@@ -13,48 +13,8 @@
 from collections import OrderedDict
 import numpy as np
 import numpy.testing as npt
-<<<<<<< HEAD
 
 
-class TestTrainSet(unittest.TestCase):
-=======
->>>>>>> b4fb862d
-
-    def test_init(self):
-        uid_map = OrderedDict([('a', 0), ('b', 1)])
-        iid_map = OrderedDict([('x', 0), ('y', 1), ('z', 2)])
-
-<<<<<<< HEAD
-        train_set = TrainSet(uid_map, iid_map)
-
-        self.assertEqual(train_set.num_users, 2)
-        self.assertEqual(train_set.num_items, 3)
-
-        self.assertTrue(train_set.is_unk_user(2))
-        self.assertFalse(train_set.is_unk_user(1))
-
-        self.assertTrue(train_set.is_unk_item(4))
-        self.assertFalse(train_set.is_unk_item(2))
-
-        self.assertEqual(train_set.get_uid('b'), 1)
-        self.assertEqual(train_set.get_iid('y'), 1)
-
-        self.assertListEqual(train_set.uid_list, list(uid_map.values()))
-        self.assertListEqual(train_set.raw_uid_list, list(uid_map.keys()))
-
-        self.assertListEqual(train_set.iid_list, list(iid_map.values()))
-        self.assertListEqual(train_set.raw_iid_list, list(iid_map.keys()))
-
-    def test_idx_iter(self):
-        ids = [batch_ids for batch_ids in TrainSet.idx_iter(idx_range=10, batch_size=1, shuffle=False)]
-        npt.assert_array_equal(ids, np.arange(10).reshape(10, 1))
-
-        ids = [batch_ids for batch_ids in TrainSet.idx_iter(idx_range=10, batch_size=1, shuffle=True)]
-        npt.assert_raises(AssertionError, npt.assert_array_equal, ids, np.arange(10).reshape(10, 1))
-
-
-class TestMatrixTrainSet(unittest.TestCase):
-=======
 class TestTrainSet(unittest.TestCase):
 
     def test_init(self):
@@ -87,9 +47,11 @@
 
         ids = [batch_ids for batch_ids in TrainSet.idx_iter(idx_range=10, batch_size=1, shuffle=True)]
         npt.assert_raises(AssertionError, npt.assert_array_equal, ids, np.arange(10).reshape(10, 1))
->>>>>>> b4fb862d
 
-    def test_init(self):
+
+class TestMatrixTrainSet(unittest.TestCase):
+
+  def test_init(self):
         triplet_data = reader.read_uir('./tests/data.txt')
         train_set = MatrixTrainSet.from_uir(triplet_data,
                                             global_uid_map=OrderedDict(),
@@ -97,7 +59,6 @@
                                             global_ui_set=set(),
                                             verbose=True)
 
-<<<<<<< HEAD
         self.assertSequenceEqual(train_set.matrix.shape, (10, 10))
         self.assertEqual(train_set.min_rating, 3)
         self.assertEqual(train_set.max_rating, 5)
@@ -177,90 +138,6 @@
         train_set.uir_tuple = None
         self.assertEqual(len(train_set.uir_tuple[1]), 10)
         self.assertEqual(len(train_set.uir_tuple[2]), 10)
-=======
-class TestMatrixTrainSet(unittest.TestCase):
-
-    def test_init(self):
-        triplet_data = reader.read_uir('./tests/data.txt')
-        train_set = MatrixTrainSet.from_uir(triplet_data,
-                                            global_uid_map=OrderedDict(),
-                                            global_iid_map=OrderedDict(),
-                                            global_ui_set=set(),
-                                            verbose=True)
-
-        self.assertSequenceEqual(train_set.matrix.shape, (10, 10))
-        self.assertEqual(train_set.min_rating, 3)
-        self.assertEqual(train_set.max_rating, 5)
-
-        self.assertEqual(int(train_set.global_mean), int((3 * 2 + 4 * 7 + 5) / 10))
-
-        npt.assert_array_equal(train_set.item_ppl_rank, np.asarray([7, 9, 6, 5, 3, 2, 1, 0, 8, 4]))
-
-        self.assertEqual(train_set.num_users, 10)
-        self.assertEqual(train_set.num_items, 10)
-
-        self.assertFalse(train_set.is_unk_user(7))
-        self.assertTrue(train_set.is_unk_user(13))
-
-        self.assertFalse(train_set.is_unk_item(3))
-        self.assertTrue(train_set.is_unk_item(16))
-
-        self.assertEqual(train_set.get_uid('768'), 1)
-        self.assertEqual(train_set.get_iid('195'), 7)
-
-        self.assertSequenceEqual(train_set.uid_list, range(10))
-        self.assertListEqual(train_set.raw_uid_list,
-                             ['76', '768', '642', '930', '329', '633', '716', '871', '543', '754'])
-
-        self.assertSequenceEqual(train_set.iid_list, range(10))
-        self.assertListEqual(train_set.raw_iid_list,
-                             ['93', '257', '795', '709', '705', '226', '478', '195', '737', '282'])
-
-        train_set = MatrixTrainSet.from_uir(triplet_data,
-                                            global_uid_map=OrderedDict(),
-                                            global_iid_map=OrderedDict(),
-                                            global_ui_set=set([('76', '93')]),
-                                            verbose=True)
-
-        self.assertEqual(train_set.num_users, 9)
-        self.assertEqual(train_set.num_items, 9)
-
-    def test_uir_iter(self):
-        triplet_data = reader.read_uir('./tests/data.txt')
-        train_set = MatrixTrainSet.from_uir(triplet_data, global_uid_map={}, global_iid_map={},
-                                            global_ui_set=set(), verbose=True)
-
-        users = [batch_users for batch_users, _, _ in train_set.uir_iter()]
-        self.assertSequenceEqual(users, range(10))
-
-        items = [batch_items for _, batch_items, _ in train_set.uir_iter()]
-        self.assertSequenceEqual(items, range(10))
-
-        ratings = [batch_ratings for _, _, batch_ratings in train_set.uir_iter()]
-        self.assertListEqual(ratings, [4, 4, 4, 4, 3, 4, 4, 5, 3, 4])
-
-    def test_uij_iter(self):
-        triplet_data = reader.read_uir('./tests/data.txt')
-        train_set = MatrixTrainSet.from_uir(triplet_data, global_uid_map={}, global_iid_map={},
-                                            global_ui_set=set(), verbose=True)
-
-        users = [batch_users for batch_users, _, _ in train_set.uij_iter()]
-        self.assertSequenceEqual(users, range(10))
-
-        pos_items = [batch_pos_items for _, batch_pos_items, _ in train_set.uij_iter()]
-        self.assertSequenceEqual(pos_items, range(10))
-
-        neg_items = [batch_neg_items for _, _, batch_neg_items in train_set.uij_iter()]
-        self.assertRaises(AssertionError, self.assertSequenceEqual, neg_items, range(10))
-
-    def test_uir_tuple(self):
-        triplet_data = reader.read_uir('./tests/data.txt')
-        train_set = MatrixTrainSet.from_uir(triplet_data,
-                                            global_uid_map=None,
-                                            global_iid_map=None,
-                                            global_ui_set=None,
-                                            verbose=True)
->>>>>>> b4fb862d
 
         try:
             train_set.uir_tuple = ([], [])
