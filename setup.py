--- conflicted
+++ resolved
@@ -215,19 +215,18 @@
         extra_link_args=link_args,
     ),
     Extension(
-<<<<<<< HEAD
         name="cornac.models.knn.similarity",
         sources=["cornac/models/knn/similarity" + ext],
         include_dirs=[np.get_include()],
         language="c++",
         extra_compile_args=compile_args,
         extra_link_args=link_args,
-=======
+    ),
+    Extension(
         name="cornac.utils.fast_dict",
         sources=["cornac/utils/fast_dict" + ext],
         include_dirs=[np.get_include()],
         language="c++",
->>>>>>> af73c6b3
     ),
     Extension(
         name="cornac.utils.fast_dot",
