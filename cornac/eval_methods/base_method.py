--- conflicted
+++ resolved
@@ -177,14 +177,9 @@
         if len(test_pos_items) == 0:
             continue
 
-<<<<<<< HEAD
         # binary mask for ground-truth positive items
         u_gt_pos_mask = np.zeros(test_set.num_items, dtype="int")
         u_gt_pos_mask[test_pos_items] = 1
-=======
-        u_gt_pos = np.zeros(test_set.num_items, dtype="int")
-        u_gt_pos[test_pos_items] = 1
->>>>>>> 65fe0212
 
         val_pos_items = [] if val_mat is None else pos_items(val_mat.getrow(user_idx))
         train_pos_items = (
@@ -193,7 +188,6 @@
             else pos_items(train_mat.getrow(user_idx))
         )
 
-<<<<<<< HEAD
         # binary mask for ground-truth negative items, removing all positive items
         u_gt_neg_mask = np.ones(test_set.num_items, dtype="int")
         u_gt_neg_mask[test_pos_items + val_pos_items + train_pos_items] = 0
@@ -206,10 +200,6 @@
         item_indices = np.nonzero(u_gt_pos_mask + u_gt_neg_mask)[0]
         u_gt_pos_items = np.nonzero(u_gt_pos_mask)[0]
         u_gt_neg_items = np.nonzero(u_gt_neg_mask)[0]
-=======
-        u_gt_neg = np.ones(test_set.num_items, dtype="int")
-        u_gt_neg[test_pos_items + val_pos_items + train_pos_items] = 0
->>>>>>> 65fe0212
 
         item_rank, item_scores = model.rank(user_idx, item_indices)
 
