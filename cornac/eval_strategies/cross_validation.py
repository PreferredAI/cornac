# -*- coding: utf-8 -*-

"""
@author: Aghiles Salah
"""

import numpy as np
<<<<<<< HEAD
from .base_strategy import BaseStrategy 
from ..utils.generic_utils import safe_indexing, validate_data_format
from ..utils.generic_utils import which_
=======
from ..utils.generic_utils import which_
from .eval_strategy import EvaluationStrategy
from .split import Split
>>>>>>> 662ddf9c



class CrossValidation(BaseStrategy):
    """Evaluation Strategy Cross Validation.

    Parameters
    ----------
    data: ... , required
        Input data in the triplet format (user_id, item_id, rating_val).

    n_folds: int, optional, default: 5
        The number of folds for cross validation.

    rating_threshold: float, optional, default: 1.
        The minimum value that is considered to be a good rating, \
        e.g, if the ratings are in {1, ... ,5}, then rating_threshold = 4.

    partition: array-like, shape (n_observed_ratings,), optional, default: None
        The partition of ratings into n_folds (fold label of each rating) \
        If None, random partitioning is performed to assign each rating into a fold.
		
    rating_threshold: float, optional, default: 1.
        The minimum value that is considered to be a good rating used for ranking, \
        e.g, if the ratings are in {1, ..., 5}, then rating_threshold = 4.

    exclude_unknowns: bool, optional, default: False
        Ignore unknown users and items (cold-start) during evaluation and testing

    verbose: bool, optional, default: False
        Output running log
    """

    def __init__(self, data, data_format='UIR', n_folds=5, rating_threshold=1., partition=None,
                 exclude_unknowns=True, verbose=False):
        BaseStrategy.__init__(self, data=data, data_format = data_format, rating_threshold=rating_threshold,
                              exclude_unknowns=exclude_unknowns, verbose=verbose)
        self.n_folds = n_folds
        self.partition = partition
        self.current_fold = 0
        self.current_split = None
        self.n_ratings = self._data.shape[0]
		

    # Partition ratings into n_folds
    def _get_partition(self):

        n_fold_partition = np.random.choice(self.n_folds, size=self.n_ratings, replace=True,
                                            p=None)
        
        while len(set(n_fold_partition)) != self.n_folds:  # just in case some fold is empty
            n_fold_partition = np.random.choice(self.n_folds, size=self.n_ratings, replace=True, p=None)

        return n_fold_partition



    def _get_next_train_test_sets(self):
        
        if self.verbose:
            print('Fold: {}'.format(self.current_fold+1))

        test_idx = np.where(self.partition == self.current_fold)[0]
        train_idx = np.where(self.partition != self.current_fold)[0]
		
        train_data = safe_indexing(self._data, train_idx)
        test_data = safe_indexing(self._data, test_idx)
        val_data = np.array([])

        if self._data_format == 'UIR':
            self.build_from_uir_format(train_data, val_data, test_data)
		
		
        #self.current_split = Split(self.data, rating_threshold=self.rating_threshold, index_train=index_train,
        #                           index_test=index_test)

        if self.current_fold < self.n_folds - 1:
            self.current_fold = self.current_fold + 1
        else:
            self.current_fold = 0
            
        if self.verbose:
            print('Total users = {}'.format(self.total_users))
            print('Total items = {}'.format(self.total_items))

    def evaluate(self, model, metrics,user_based):

        per_fold_avg_res = {}
        per_fold_user_res = {}
        if self.partition is None:
            self.partition = self._get_partition()
        elif len(self.partition) != self.n_ratings:
            raise Exception('The partition length must be equal to the number of ratings')

        for fold in range(self.n_folds):
            self._get_next_train_test_sets()
            avg_res, per_user_res = BaseStrategy.evaluate(self, model, metrics, user_based)
            fold_name = 'fold:'+str(self.current_fold)
            per_fold_avg_res[fold_name] = avg_res
            per_fold_user_res[fold_name] = per_user_res

        return per_fold_avg_res, per_fold_user_res<|MERGE_RESOLUTION|>--- conflicted
+++ resolved
@@ -5,16 +5,8 @@
 """
 
 import numpy as np
-<<<<<<< HEAD
 from .base_strategy import BaseStrategy 
-from ..utils.generic_utils import safe_indexing, validate_data_format
-from ..utils.generic_utils import which_
-=======
-from ..utils.generic_utils import which_
-from .eval_strategy import EvaluationStrategy
-from .split import Split
->>>>>>> 662ddf9c
-
+from ..utils.generic_utils import safe_indexing
 
 
 class CrossValidation(BaseStrategy):
