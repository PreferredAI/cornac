--- conflicted
+++ resolved
@@ -41,13 +41,8 @@
 from .ibpr import IBPR
 from .knn import ItemKNN
 from .knn import UserKNN
-<<<<<<< HEAD
-from .lightgcn import LightGCN1
-from .lightgcn2 import LightGCN
-=======
 from .lightgcn import LightGCN
 from .lrppm import LRPPM
->>>>>>> c4849883
 from .mcf import MCF
 from .mf import MF
 from .mmmf import MMMF
