# Copyright 2018 The Cornac Authors. All Rights Reserved.
#
# Licensed under the Apache License, Version 2.0 (the "License");
# you may not use this file except in compliance with the License.
# You may obtain a copy of the License at
#
#     http://www.apache.org/licenses/LICENSE-2.0
#
# Unless required by applicable law or agreed to in writing, software
# distributed under the License is distributed on an "AS IS" BASIS,
# WITHOUT WARRANTIES OR CONDITIONS OF ANY KIND, either express or implied.
# See the License for the specific language governing permissions and
# limitations under the License.
# ============================================================================

from .recommender import Recommender
from .recommender import NextBasketRecommender
from .recommender import NextItemRecommender

from .amr import AMR
from .ann import AnnoyANN
from .ann import FaissANN
from .ann import HNSWLibANN
from .ann import ScaNNANN
from .baseline_only import BaselineOnly
from .beacon import Beacon
from .bivaecf import BiVAECF
from .bpr import BPR
from .bpr import WBPR
from .causalrec import CausalRec
from .c2pf import C2PF
from .cdl import CDL
from .cdr import CDR
from .coe import COE
from .comparer import ComparERObj
from .comparer import ComparERSub
from .conv_mf import ConvMF
from .ctr import CTR
from .cvae import CVAE
from .cvaecf import CVAECF
from .dnntsp import DNNTSP
from .ease import EASE
from .efm import EFM
from .fm import FM
from .gcmc import GCMC
from .global_avg import GlobalAvg
from .gp_top import GPTop
from .gru4rec import GRU4Rec
from .hft import HFT
from .hpf import HPF
from .hrdr import HRDR
from .ibpr import IBPR
from .knn import ItemKNN
from .knn import UserKNN
from .lightgcn import LightGCN
from .lrppm import LRPPM
from .mcf import MCF
from .mf import MF
from .mmmf import MMMF
from .most_pop import MostPop
from .mter import MTER
from .narre import NARRE
from .ncf import GMF
from .ncf import MLP
from .ncf import NeuMF
from .ngcf import NGCF
from .nmf import NMF
from .online_ibpr import OnlineIBPR
from .pcrl import PCRL
from .pmf import PMF
from .recvae import RecVAE
from .sbpr import SBPR
from .skm import SKMeans
from .sorec import SoRec
from .spop import SPop
from .svd import SVD
from .tifuknn import TIFUKNN
from .trirank import TriRank
from .upcf import UPCF
from .vaecf import VAECF
from .vbpr import VBPR
from .vmf import VMF
<<<<<<< HEAD
from .wmf import WMF
from .dmrl import recom_dmrl

try:
    from .fm import FM
except ModuleNotFoundError:
    print(
        "FM model is only supported on Linux.\n"
        + "Windows executable can be found at http://www.libfm.org."
    )
=======
from .wmf import WMF
>>>>>>> 4128b4d1
<|MERGE_RESOLUTION|>--- conflicted
+++ resolved
@@ -80,7 +80,6 @@
 from .vaecf import VAECF
 from .vbpr import VBPR
 from .vmf import VMF
-<<<<<<< HEAD
 from .wmf import WMF
 from .dmrl import recom_dmrl
 
@@ -90,7 +89,4 @@
     print(
         "FM model is only supported on Linux.\n"
         + "Windows executable can be found at http://www.libfm.org."
-    )
-=======
-from .wmf import WMF
->>>>>>> 4128b4d1
+    )