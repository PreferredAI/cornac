--- conflicted
+++ resolved
@@ -38,11 +38,8 @@
 from .ctr import CTR
 from .cvae import CVAE
 from .cvaecf import CVAECF
-<<<<<<< HEAD
+from .dnntsp import DNNTSP
 from .dream import DREAM
-=======
-from .dnntsp import DNNTSP
->>>>>>> 85ce38cf
 from .ease import EASE
 from .efm import EFM
 from .fm import FM
