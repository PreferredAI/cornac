--- conflicted
+++ resolved
@@ -45,11 +45,7 @@
 
     show_validation: bool, optional, default: True 
         Whether to show the results on validation set (if exists).
-<<<<<<< HEAD
 
-=======
-        
->>>>>>> b585fc66
     save_dir: str, optional, default: None
         Path to a directory for storing trained models and logs. If None, 
         models will NOT be stored and logs will be saved in the current working directory.
@@ -59,11 +55,7 @@
     result: array of :obj:`<cornac.experiment.result.Result>`, default: None
         This attribute contains the results per-model of your experiment 
         on the test set, initially it is set to None.
-<<<<<<< HEAD
-
-=======
     
->>>>>>> b585fc66
     val_result: array of :obj:`<cornac.experiment.result.Result>`, default: None
         This attribute contains the results per-model of your experiment
         on the validation set (if exists), initially it is set to None.
@@ -118,7 +110,6 @@
 
     def _create_result(self):
         from ..eval_methods.cross_validation import CrossValidation
-<<<<<<< HEAD
         from ..eval_methods.propensity_stratified_evaluation import (
             PropensityStratifiedEvaluation,
         )
@@ -136,20 +127,6 @@
         """Run the Cornac experiment"""
         self._create_result()
 
-=======
-
-        if isinstance(self.eval_method, CrossValidation):
-            self.result = CVExperimentResult()
-        else:
-            self.result = ExperimentResult()
-            if self.show_validation and self.eval_method.val_set is not None:
-                self.val_result = ExperimentResult()
-
-    def run(self):
-        """Run the Cornac experiment"""
-        self._create_result()
-        
->>>>>>> b585fc66
         for model in self.models:
             test_result, val_result = self.eval_method.evaluate(
                 model=model,
